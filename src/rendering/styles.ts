--- conflicted
+++ resolved
@@ -48,202 +48,6 @@
  * Base styles for the card component
  * Using direct css template literal for proper variable processing
  */
-<<<<<<< HEAD
-export function getBaseCardStyles() {
-  return `
-    :host {
-      display: block;
-    }
-
-    ha-card {
-      background: var(--calendar-card-background-color, var(--ha-card-background), #000);
-      height: 100%;
-      display: flex;
-      flex-direction: column;
-      overflow: hidden;
-      position: relative;
-      cursor: pointer;
-      padding-top: var(--calendar-card-spacing-additional);
-      padding-bottom: var(--calendar-card-spacing-additional);
-    }
-
-    ha-card:focus {
-      outline: none;
-    }
-    
-    ha-card:focus-visible {
-      outline: 2px solid var(--calendar-card-line-color-vertical);
-    }
-
-    .calendar-card {
-      height: 100%;
-      width: 100%;
-      padding: 16px;
-      box-sizing: border-box;
-      position: relative;
-    }
-
-    .header {
-      color: var(--calendar-card-color-title, var(--ha-card-header-font-color), var(--primary-text-color));
-      font-size: var(--calendar-card-font-size-title, var(--ha-card-header-font-size, 24px));
-      font-weight: var(--ha-card-header-font-weight, 500);
-      margin-top: 0px;
-      margin-bottom: 16px;
-    }
-
-    /* Each table represents a single day, so styling resets for each day */
-    table {
-      width: 100%;
-      table-layout: fixed;
-      border-spacing: 0;
-      margin-bottom: var(--calendar-card-spacing-row);
-      border-bottom: var(--calendar-card-line-width-horizontal) solid var(--calendar-card-line-color-horizontal, var(--secondary-text-color));
-      padding-bottom: var(--calendar-card-spacing-row);
-    }
-
-    table:last-of-type {
-      margin-bottom: 0;
-      border-bottom: 0;
-      padding-bottom: 0;
-    }
-
-    .date-column {
-      vertical-align: var(--calendar-card-date-column-vertical-alignment);
-      width: var(--calendar-card-date-column-width);
-      text-align: center;
-      padding-right: 12px;
-    }
-
-    .date-content {
-      display: flex;
-      flex-direction: column;
-    }
-
-    .weekday {
-      font-size: var(--calendar-card-font-size-weekday);
-      line-height: var(--calendar-card-font-size-weekday);
-      color: var(--calendar-card-color-weekday);
-    }
-
-    .day {
-      font-size: var(--calendar-card-font-size-day);
-      line-height: var(--calendar-card-font-size-day);
-      font-weight: 500;
-      color: var(--calendar-card-color-day);
-    }
-
-    .month {
-      font-size: var(--calendar-card-font-size-month);
-      line-height: var(--calendar-card-font-size-month);
-      text-transform: uppercase;
-      color: var(--calendar-card-color-month);
-    }
-
-    /* Base event styling */
-    .event {
-      padding-top: 4px;
-      padding-bottom: 4px;
-      padding-left: 12px;
-      border-radius: 0;
-    }
-
-    /* Single event (both first and last) */
-    .event-first.event-last {
-      border-radius: 0 var(--calendar-card-event-border-radius) var(--calendar-card-event-border-radius) 0;
-    }
-
-    /* First event in a day, rounded top-right corner */
-    .event-first {
-      border-radius: 0 var(--calendar-card-event-border-radius) 0 0;
-    }
-
-    /* Middle event in a day */
-    .event-middle {
-    }
-
-    /* Last event in a day, rounded bottom-right corner */
-    .event-last {
-      border-radius: 0 0 var(--calendar-card-event-border-radius) 0;
-    }
-
-    .event-content {
-      display: flex;
-      flex-direction: column;
-    }
-
-    .event-title {
-      font-size: var(--calendar-card-font-size-event);
-      font-weight: 500;
-      color: var(--calendar-card-color-event);
-      line-height: 1.2;
-      padding-bottom: 2px;
-    }
-
-    .time-location {
-      display: flex;
-      flex-direction: column;
-      margin-top: 0;
-    }
-
-    .time, .location {
-      display: flex;
-      align-items: center;
-      line-height: 1.2;
-      margin-top: 2px;
-    }
-
-    .time span, .location span {
-      display: inline-block;
-      vertical-align: middle;
-    }
-
-    .time {
-      font-size: var(--calendar-card-font-size-time);
-      color: var(--calendar-card-color-time);
-    }
-
-    .location {
-      font-size: var(--calendar-card-font-size-location);
-      color: var(--calendar-card-color-location);
-    }
-
-    ha-icon {
-      flex-shrink: 0;
-      display: inline-flex;
-      align-items: center;
-      justify-content: center;
-      vertical-align: top;
-      position: relative;
-      top: 0;
-      margin-right: 4px;
-    }
-
-    .time ha-icon {
-      --mdc-icon-size: var(--calendar-card-icon-size-time, 14px);
-    }
-
-    .location ha-icon {
-      --mdc-icon-size: var(--calendar-card-icon-size-location, 14px);
-    }
-
-    .no-events {
-      text-align: center;
-      color: var(--secondary-text-color);
-      font-style: italic;
-      padding: 16px;
-    }
-
-    .loading, .error {
-      text-align: center;
-      padding: 16px;
-    }
-
-    .error {
-      color: var(--error-color);
-    }
-  `;
-}
-=======
 export const cardStyles = css`
   /* ===== CORE CONTAINER STYLES ===== */
   :host {
@@ -327,8 +131,6 @@
 
     /* Borders & Spacing */
     padding-right: 12px;
-    border-right: var(--calendar-card-line-width-vertical) solid
-      var(--calendar-card-line-color-vertical);
   }
 
   .date-content {
@@ -463,5 +265,4 @@
   .error {
     color: var(--error-color);
   }
-`;
->>>>>>> 68b0895d
+`;