/* eslint-disable import/order */
/**
 * Styles for the full-grid view
 */
import { css } from 'lit';

export const fullGridStyles = css`
  .ccp-full-grid {
    display: flex;
    flex-direction: column;
    --time-axis-width: 50px;
    --hour-height: 60px;
    --line-color: var(--calendar-card-line-color-vertical);
  }

  .ccp-calendar-header {
    display: flex;
    gap: 4px;
    margin-bottom: 8px;
    align-items: center;
  }

  .ccp-filter-btn {
    padding: 4px 8px;
    border: 1px solid var(--line-color);
    border-radius: 16px;
    background: none;
    cursor: pointer;
    font: inherit;
    opacity: 0.4;
  }

  .ccp-filter-btn.is-active {
    background-color: var(--line-color);
    color: var(--primary-text-color);
    opacity: 1;
  }

  .ccp-build-tag {
    margin-left: auto;
    font-size: 0.75rem;
    opacity: 0.6;
  }

  .ccp-weekday-header {
    display: grid;
    grid-template-columns: var(--time-axis-width) repeat(var(--full-grid-days, 7), 1fr);
    text-align: center;
    font-weight: bold;
  }

  .ccp-weekday-label {
    padding: 4px 0;
  }

  .ccp-all-day-row {
    display: grid;
    grid-template-columns: var(--time-axis-width) repeat(var(--full-grid-days, 7), 1fr);
<<<<<<< HEAD
    min-height: 24px;
=======
>>>>>>> 77ff3ef9
  }

  .ccp-time-axis-spacer {
    border-right: 1px solid var(--line-color);
  }

  .ccp-all-day-cell {
    height: 100%;
    border-bottom: 1px solid var(--line-color);
  }

  .ccp-main-grid {
    display: grid;
    grid-template-columns: var(--time-axis-width) 1fr;
  }

  .ccp-time-axis {
    display: flex;
    flex-direction: column;
    font-size: 12px;
    border-right: 1px solid var(--line-color);
  }

  .ccp-time-axis > div {
    height: var(--hour-height);
    border-top: 1px solid var(--line-color);
    box-sizing: border-box;
  }

  .ccp-day-columns {
    display: grid;
    grid-template-columns: repeat(var(--full-grid-days, 7), 1fr);
    position: relative;
    min-height: calc(24 * var(--hour-height));
    background-image: repeating-linear-gradient(
      to bottom,
      transparent,
      transparent calc(var(--hour-height) - 1px),
      var(--line-color) calc(var(--hour-height) - 1px),
      var(--line-color) var(--hour-height)
    );
  }

  .ccp-day-column {
    border-left: 1px solid var(--line-color);
    height: 100%;
  }

  .ccp-day-column:first-child {
    border-left: none;
  }

  .ccp-event-block {
    position: absolute;
    --lanes: 1;
    left: calc(
      (100% / var(--full-grid-days, 7)) * var(--col) + (100% / var(--full-grid-days, 7)) *
        (var(--lane, 0) / var(--lanes))
    );
    width: calc((100% / var(--full-grid-days, 7)) * (1 / var(--lanes)));
    top: calc(var(--start) * var(--hour-height));
    height: calc((var(--end) - var(--start)) * var(--hour-height));
    background-color: var(--line-color);
    color: var(--primary-text-color);
    border-radius: 4px;
    padding: 2px;
    box-sizing: border-box;
    overflow: hidden;
    font-size: 12px;
  }
`;<|MERGE_RESOLUTION|>--- conflicted
+++ resolved
@@ -56,10 +56,8 @@
   .ccp-all-day-row {
     display: grid;
     grid-template-columns: var(--time-axis-width) repeat(var(--full-grid-days, 7), 1fr);
-<<<<<<< HEAD
     min-height: 24px;
-=======
->>>>>>> 77ff3ef9
+
   }
 
   .ccp-time-axis-spacer {
