/* eslint-disable import/order */
/**
 * Full-grid rendering module
 *
 * Provides an Outlook-like calendar layout with time axis and day columns.
 */

import { TemplateResult, html } from 'lit';
import * as Types from '../config/types';
import { calculateGridPositions, getEntitySetting } from '../utils/events';
import * as FormatUtils from '../utils/format';
import * as Weather from '../utils/weather';
import { openEventDetail } from './event-detail';
import * as Localize from '../translations/localize';

const BUILD_TIMESTAMP = '__BUILD_TIMESTAMP__';

/**
 * Render the full-grid calendar structure
 */
export function renderFullGrid(
  days: Types.EventsByDay[],
  config: Types.Config,
  language: string,
  weather: Types.WeatherForecasts,
  activeCalendars: string[],
  toggleCalendar: (entity: string) => void,
  navigateDays: (offset: number) => void,
  resetToToday: () => void,
  hass: Types.Hass | null,
): TemplateResult {
  const dayCount = days.length;

  return html`<div
    class="ccp-full-grid"
    style="--full-grid-days:${dayCount};--hour-height:${config.hour_height}"
  >
    <div class="ccp-grid-header">
      ${renderCalendarHeader(config, activeCalendars, toggleCalendar)}
      <div class="ccp-nav-header">
        <button class="ccp-nav-btn" @click=${() => navigateDays(-config.days_to_show)}>
          &lt;&lt;
        </button>
        <button class="ccp-nav-btn" @click=${() => resetToToday()}>
          ${Localize.translate(language, 'today', 'Today')}
        </button>
        <button class="ccp-nav-btn" @click=${() => navigateDays(config.days_to_show)}>
          &gt;&gt;
        </button>
      </div>
      <div class="ccp-weekday-header">
        <div class="ccp-time-axis-spacer"></div>
        ${days.map((d) => {
          const date = new Date(d.timestamp);
          const showDateWeather =
            config.weather?.entity &&
            (config.weather.position === 'date' || config.weather.position === 'both');
          const dailyForecast =
            showDateWeather && weather?.daily
              ? Weather.findDailyForecast(date, weather.daily)
              : undefined;
          const isWeekend = date.getDay() === 0 || date.getDay() === 6;
          const isToday = new Date().toDateString() === date.toDateString();

          let weekdayColor = config.weekday_color;
          let dayColor = config.day_color;
          let monthColor = config.month_color;

          if (isWeekend) {
            weekdayColor = config.weekend_weekday_color || weekdayColor;
            dayColor = config.weekend_day_color || dayColor;
            monthColor = config.weekend_month_color || monthColor;
          }

          if (isToday) {
            weekdayColor = config.today_weekday_color || weekdayColor;
            dayColor = config.today_day_color || dayColor;
            monthColor = config.today_month_color || monthColor;
          }

          const showLow =
            config.weather?.date?.show_low_temp !== false && dailyForecast?.templow !== undefined;
          const showHigh = config.weather?.date?.show_high_temp !== false;

          return html`<div class="ccp-weekday-cell">
            <div class="ccp-weekday-label">
              <span
                class="weekday"
                style="font-size:${config.weekday_font_size};color:${weekdayColor}"
                >${d.weekday}</span
              >
              <span class="day" style="font-size:${config.day_font_size};color:${dayColor}"
                >${d.day}</span
              >
              ${config.show_month
                ? html`<span
                    class="month"
                    style="font-size:${config.month_font_size};color:${monthColor}"
                    >${d.month}</span
                  >`
                : ''}
            </div>
            ${dailyForecast
              ? html`<div
                  class="ccp-weekday-weather"
                  style="font-size:var(--calendar-card-weather-date-font-size);color:var(--calendar-card-weather-date-color);"
                >
                  ${config.weather?.date?.show_conditions !== false
                    ? html`<ha-icon
<<<<<<< HEAD
                        style="--mdc-icon-size:${config.weather?.date?.icon_size || '14px'};"
=======
                        style="--mdc-icon-size:var(--calendar-card-weather-date-icon-size);"
>>>>>>> f5f1e241
                        .icon=${dailyForecast.icon}
                      ></ha-icon>`
                    : ''}
                  <div class="temps">
                    ${showLow
                      ? html`<span class="weather-temp-low"
                          >${dailyForecast.templow}°${showHigh ? '/' : ''}</span
                        >`
                      : ''}
                    ${showHigh
                      ? html`<span class="weather-temp-high">${dailyForecast.temperature}°</span>`
                      : ''}
                  </div>
                </div>`
              : ''}
          </div>`;
        })}
      </div>
      <div class="ccp-all-day-row">
        <div class="ccp-time-axis-spacer"></div>
        ${days.map((d) => renderAllDayCell(d, config, language, weather, hass))}
      </div>
    </div>
    <div class="ccp-main-grid">
      ${renderTimeAxis()}
      <div class="ccp-day-columns">
        ${days.map((d) => renderDayBackground(d, config))}
        ${days.map((d, idx) => renderTimedEvents(d, idx, config, language, weather, hass))}
      </div>
    </div>
  </div>`;
}

/**
 * Header with per-calendar filter buttons
 */
function renderCalendarHeader(
  config: Types.Config,
  activeCalendars: string[],
  toggleCalendar: (entity: string) => void,
): TemplateResult {
  return html`<div class="ccp-calendar-header">
    ${config.entities.map((e) => {
      const entity = typeof e === 'string' ? { entity: e, color: 'var(--primary-text-color)' } : e;
      const isActive = activeCalendars.includes(entity.entity);
      const bg = isActive ? entity.color : `color-mix(in srgb, ${entity.color} 20%, transparent)`;
      const textColor = isActive ? 'var(--primary-text-color)' : entity.color;
      return html`<button
        class="ccp-filter-btn ${isActive ? 'is-active' : ''}"
        style="background-color:${bg};color:${textColor}"
        @click=${() => toggleCalendar(entity.entity)}
      >
        ${entity.label || entity.entity}
      </button>`;
    })}
    <span class="ccp-build-tag">Build: ${BUILD_TIMESTAMP}</span>
  </div>`;
}

/**
 * Render left-hand time axis (00:00 - 23:00)
 */
function renderTimeAxis(): TemplateResult {
  return html`<div class="ccp-time-axis">
    ${Array.from(
      { length: 24 },
      (_, i) => html`<div><span>${i.toString().padStart(2, '0')}:00</span></div>`,
    )}
  </div>`;
}

/**
 * Render day background placeholder
 */
function renderDayBackground(day: Types.EventsByDay, config: Types.Config): TemplateResult {
  const date = new Date(day.timestamp);
  const isWeekend = date.getDay() === 0 || date.getDay() === 6;
  const isToday = new Date().toDateString() === date.toDateString();

  let columnStyle = '';
  if (isWeekend && config.weekend_day_color) {
    columnStyle = `background-color:${config.weekend_day_color};background-image:repeating-linear-gradient(to bottom, transparent, transparent calc(var(--hour-height) - 1px), var(--line-color) calc(var(--hour-height) - 1px), var(--line-color) var(--hour-height));`;
  }
  if (isToday && config.today_day_color) {
    columnStyle = `background-color:${config.today_day_color};background-image:repeating-linear-gradient(to bottom, transparent, transparent calc(var(--hour-height) - 1px), var(--line-color) calc(var(--hour-height) - 1px), var(--line-color) var(--hour-height));`;
  }

  return html`<div class="ccp-day-column" style=${columnStyle}></div>`;
}

/**
 * Render timed events for a given day as absolute blocks
 */
function renderTimedEvents(
  day: Types.EventsByDay,
  col: number,
  config: Types.Config,
  language: string,
  weather: Types.WeatherForecasts,
  hass: Types.Hass | null,
): TemplateResult[] {
  const timedPositions = calculateGridPositions(day.events.filter((e) => e.start.dateTime));
  return timedPositions.map((p) => {
    const ev = p.event;
    const eventColor = ev._matchedConfig?.color || config.event_color;
    const showTime = getEntitySetting(ev._entityId, 'show_time', config, ev) ?? config.show_time;
    const showLocation =
      getEntitySetting(ev._entityId, 'show_location', config, ev) ?? config.show_location;
    const eventTime = showTime ? FormatUtils.formatEventTime(ev, config, language, hass) : '';
    const location =
      ev.location && showLocation
        ? FormatUtils.formatLocation(ev.location, config.remove_location_country)
        : '';
    return html`<div
      class="ccp-event-block"
      style="--col:${col};--start:${p.startMinute / 60};--end:${p.endMinute /
      60};--lane:${p.lane};--lanes:${p.laneCount};background-color:${eventColor}"
      @click=${() =>
        config.tap_action?.action === 'expand' &&
        openEventDetail(ev, config, language, weather, hass)}
    >
      ${showTime ? html`<div class="time">${eventTime}</div>` : ''}
      <div class="summary">${ev.summary}</div>
      ${location ? html`<div class="location">${location}</div>` : ''}
    </div>`;
  });
}

/**
 * Render a cell in the all-day events row
 */
function renderAllDayCell(
  day: Types.EventsByDay,
  config: Types.Config,
  language: string,
  weather: Types.WeatherForecasts,
  hass: Types.Hass | null,
): TemplateResult {
  const allDayEvents = day.events.filter((e) => !e.start.dateTime && !e._isEmptyDay);
  return html`<div class="ccp-all-day-cell">
    ${allDayEvents.map((ev) => {
      const eventColor = ev._matchedConfig?.color || config.event_color;
      const showTime = getEntitySetting(ev._entityId, 'show_time', config, ev) ?? config.show_time;
      const showLocation =
        getEntitySetting(ev._entityId, 'show_location', config, ev) ?? config.show_location;

      // Determine if this is a multi-day all-day event
      const startDate = FormatUtils.parseAllDayDate(ev.start.date || '');
      const endDate = FormatUtils.parseAllDayDate(ev.end.date || '');
      const adjustedEnd = new Date(endDate);
      adjustedEnd.setDate(adjustedEnd.getDate() - 1);
      const isMultiDay = startDate.toDateString() !== adjustedEnd.toDateString();

      const shouldShowTime = showTime && (isMultiDay || config.show_single_allday_time);
      const eventTime = shouldShowTime
        ? FormatUtils.formatEventTime(ev, config, language, hass)
        : '';
      const location =
        ev.location && showLocation
          ? FormatUtils.formatLocation(ev.location, config.remove_location_country)
          : '';

      return html`<div
        class="ccp-event-block"
        style="background-color:${eventColor}"
        @click=${() =>
          config.tap_action?.action === 'expand' &&
          openEventDetail(ev, config, language, weather, hass)}
      >
        ${shouldShowTime ? html`<div class="time">${eventTime}</div>` : ''}
        <div class="summary">${ev.summary}</div>
        ${location ? html`<div class="location">${location}</div>` : ''}
      </div>`;
    })}
  </div>`;
}<|MERGE_RESOLUTION|>--- conflicted
+++ resolved
@@ -107,11 +107,8 @@
                 >
                   ${config.weather?.date?.show_conditions !== false
                     ? html`<ha-icon
-<<<<<<< HEAD
                         style="--mdc-icon-size:${config.weather?.date?.icon_size || '14px'};"
-=======
-                        style="--mdc-icon-size:var(--calendar-card-weather-date-icon-size);"
->>>>>>> f5f1e241
+
                         .icon=${dailyForecast.icon}
                       ></ha-icon>`
                     : ''}
